# coding=utf-8
import json
import mimetypes
import os
import random
import shutil
import socket
import sys
from functools import reduce
from typing import Any, Callable, Dict, Iterable, List, Tuple
from urllib.parse import urljoin

import requests
from aiocqhttp.api import Api
from apscheduler.schedulers.asyncio import AsyncIOScheduler
from opencc import OpenCC
from quart import Quart, send_file

if __package__:
    from .ybplugins import (boss_dmg, calender, clan_battle, gacha, homepage,
                            jjc_consult, login, marionette, push_news, settings,
                            switcher, templating, updater, web_util, ybdata,
                            yobot_msg, custom)
else:
    from ybplugins import (boss_dmg, calender, clan_battle, gacha, homepage,
                           jjc_consult, login, marionette, push_news, settings,
                           switcher, templating, updater, web_util, ybdata,
                           yobot_msg, custom)

# 本项目构建的框架非常粗糙且幼稚，不建议各位把时间浪费本项目上
# 如果想开发自己的机器人，建议直接使用 nonebot 框架
# https://nonebot.cqp.moe/


class Yobot:
    Version = "[v3.5.5]"
<<<<<<< HEAD
    Version_id = 108
=======
    Version_id = 109
>>>>>>> e7169d2a
    #  "git rev-list --count HEAD"

    def __init__(self, *,
                 data_path: str,
                 scheduler: AsyncIOScheduler,
                 quart_app: Quart,
                 bot_api: Api,
                 verinfo: str = None):

        # initialize config
        is_packaged = "_MEIPASS" in dir(sys)
        if is_packaged:
            basepath = os.path.dirname(sys.argv[0])
        else:
            basepath = os.path.dirname(__file__)

        dirname = os.path.abspath(os.path.join(basepath, data_path))
        if not os.path.exists(dirname):
            os.makedirs(dirname)
        config_f_path = os.path.join(dirname, "yobot_config.json")
        if is_packaged:
            default_config_f_path = os.path.join(
                sys._MEIPASS, "packedfiles", "default_config.json")
        else:
            default_config_f_path = os.path.join(
                os.path.dirname(__file__), "default_config.json")
        with open(default_config_f_path, "r", encoding="utf-8") as config_file:
            self.glo_setting = json.load(config_file)
        if not os.path.exists(config_f_path):
            shutil.copyfile(default_config_f_path, config_f_path)
            print("设置已初始化，发送help获取帮助")
        boss_filepath = os.path.join(dirname, "boss3.json")
        if not os.path.exists(boss_filepath):
            if is_packaged:
                default_boss_filepath = os.path.join(
                    sys._MEIPASS, "packedfiles", "default_boss.json")
            else:
                default_boss_filepath = os.path.join(
                    os.path.dirname(__file__), "default_boss.json")
            shutil.copyfile(default_boss_filepath, boss_filepath)
        pool_filepath = os.path.join(dirname, "pool3.json")
        if not os.path.exists(pool_filepath):
            if is_packaged:
                default_pool_filepath = os.path.join(
                    sys._MEIPASS, "packedfiles", "default_pool.json")
            else:
                default_pool_filepath = os.path.join(
                    os.path.dirname(__file__), "default_pool.json")
            shutil.copyfile(default_pool_filepath, pool_filepath)
        with open(config_f_path, "r+", encoding="utf-8") as config_file:
            cfg = json.load(config_file)
            for k in self.glo_setting.keys():
                if k in cfg:
                    self.glo_setting[k] = cfg[k]
            config_file.seek(0)
            config_file.truncate()
            json.dump(self.glo_setting, config_file, indent=4)

        if verinfo is None:
            verinfo = updater.get_version(self.Version, self.Version_id)
            print(verinfo['ver_name'])

        modified = False

        # initialize database
        ybdata.init(os.path.join(dirname, 'yobotdata.db'))

        # initialize web path
        if not self.glo_setting.get("public_address"):
            try:
                res = requests.get("http://members.3322.org/dyndns/getip")
                ipaddr = res.text.strip()
            except:
                with socket.socket(socket.AF_INET, socket.SOCK_DGRAM) as s:
                    s.connect(("8.8.8.8", 53))
                    ipaddr = s.getsockname()[0]
            self.glo_setting["public_address"] = "http://{}:{}/".format(
                ipaddr,
                self.glo_setting["port"],
            )
            modified = True
        if not self.glo_setting["public_address"].endswith("/"):
            self.glo_setting["public_address"] += "/"
            modified = True
        if not self.glo_setting["public_basepath"].startswith("/"):
            self.glo_setting["public_basepath"] = "/" + \
                self.glo_setting["public_basepath"]
            modified = True
        if not self.glo_setting["public_basepath"].endswith("/"):
            self.glo_setting["public_basepath"] += "/"
            modified = True

        # initialize update time
        if self.glo_setting["update-time"] == "random":
            self.glo_setting["update-time"] = "{:02d}:{:02d}".format(
                random.randint(2, 4),
                random.randint(0, 59)
            )
            modified = True

        # initialize client salt
        if self.glo_setting["client_salt"] is None:
            self.glo_setting["client_salt"] = web_util.rand_string(16)
            modified = True

        # save initialization
        if modified:
            with open(config_f_path, "w", encoding="utf-8") as config_file:
                json.dump(self.glo_setting, config_file, indent=4)

        # initialize utils
        templating.Ver = self.Version[2:-1]

        # generate random secret_key
        if(quart_app.secret_key is None):
            quart_app.secret_key = bytes(
                (random.randint(0, 255) for _ in range(16)))

        # add mimetype
        mimetypes.init()
        mimetypes.add_type('application/javascript', '.js')
        mimetypes.add_type('image/webp', '.webp')

        # add route for static files
        @quart_app.route(
            urljoin(self.glo_setting["public_basepath"],
                    "assets/<path:filename>"),
            methods=["GET"])
        async def yobot_static(filename):
            return await send_file(
                os.path.join(os.path.dirname(__file__), "public", "static", filename))

        # add route for output files
        if not os.path.exists(os.path.join(dirname, "output")):
            os.mkdir(os.path.join(dirname, "output"))

        @quart_app.route(
            urljoin(self.glo_setting["public_basepath"],
                    "output/<path:filename>"),
            methods=["GET"])
        async def yobot_output(filename):
            return await send_file(os.path.join(dirname, "output", filename))

        # openCC
        self.ccs2t = OpenCC(self.glo_setting.get("zht_out_style", "s2t"))
        self.cct2s = OpenCC("t2s")

        # update runtime variables
        self.glo_setting.update({
            "dirname": dirname,
            "verinfo": verinfo
        })
        kwargs = {
            "glo_setting": self.glo_setting,
            "bot_api": bot_api,
            "scheduler": scheduler,
            "app": quart_app,
        }

        # load plugins
        plug_all = [
            updater.Updater(**kwargs),
            switcher.Switcher(**kwargs),
            yobot_msg.Message(**kwargs),
            gacha.Gacha(**kwargs),
            jjc_consult.Consult(**kwargs),
            boss_dmg.Boss_dmg(**kwargs),
            push_news.News(**kwargs),
            calender.Event(**kwargs),
            homepage.Index(**kwargs),
            marionette.Marionette(**kwargs),
            login.Login(**kwargs),
            settings.Setting(**kwargs),
            web_util.WebUtil(**kwargs),
            clan_battle.ClanBattle(**kwargs),
        ]
        self.plug_passive = [p for p in plug_all if p.Passive]
        self.plug_active = [p for p in plug_all if p.Active]

        for p in plug_all:
            if p.Request:
                p.register_routes(quart_app)

        # load new plugins
        self.plug_new = [
            custom.Custom(**kwargs),
        ]

    def active_jobs(self) -> List[Tuple[Any, Callable[[], Iterable[Dict[str, Any]]]]]:
        jobs = [p.jobs() for p in self.plug_active]
        return reduce(lambda x, y: x+y, jobs)

    async def proc_async(self, msg: dict, *args, **kwargs) -> str:
        '''
        receive a message and return a reply
        '''
        # prefix
        if self.glo_setting.get("preffix_on", False):
            preffix = self.glo_setting.get("preffix_string", "")
            if not msg["raw_message"].startswith(preffix):
                return None
            else:
                msg["raw_message"] = (
                    msg["raw_message"][len(preffix):])

        # black-list
        if msg["sender"]["user_id"] in self.glo_setting["black-list"]:
            return None
        if msg["message_type"] == "group" and (msg["group_id"] in self.glo_setting["black-list-group"]):
            return None

        # zht-zhs convertion
        if self.glo_setting.get("zht_in", False):
            msg["raw_message"] = self.cct2s.convert(msg["raw_message"])
        if msg["sender"].get("card", "") == "":
            msg["sender"]["card"] = msg["sender"].get("nickname", "无法获取昵称")

        # run new
        reply_msg = None
        for plug in self.plug_new:
            ret = await plug.execute_async(msg)
            if ret is None:
                continue
            elif isinstance(ret, bool):
                if ret:
                    break
                else:
                    continue
            elif isinstance(ret, str):
                reply_msg = ret
                break
            else:
                raise ValueError('unsupport return type: {}'.format(type(ret)))

        if reply_msg:
            if self.glo_setting.get("zht_out", False):
                reply_msg = self.ccs2t.convert(reply_msg)
            return reply_msg

        # run
        replys = []
        for pitem in self.plug_passive:
            if hasattr(pitem, 'match'):
                func_num = pitem.match(msg["raw_message"])
            else:
                func_num = True
            if func_num:
                if hasattr(pitem, "execute_async"):
                    res = await pitem.execute_async(func_num, msg)
                else:
                    res = pitem.execute(func_num, msg)
                if res is None:
                    continue
                if isinstance(res, str):
                    replys.append(res)
                    break
                if res is None:
                    break
                if res["reply"]:
                    replys.append(res["reply"])
                if res["block"]:
                    break
        reply_msg = "\n".join(replys)

        # zhs-zht convertion
        if self.glo_setting.get("zht_out", False):
            reply_msg = self.ccs2t.convert(reply_msg)

        return reply_msg

    def execute(self, cmd: str, *args, **kwargs):
        if cmd == "update":
            res = self.plug_passive[0].execute(0x30)
        return res["reply"]<|MERGE_RESOLUTION|>--- conflicted
+++ resolved
@@ -34,11 +34,7 @@
 
 class Yobot:
     Version = "[v3.5.5]"
-<<<<<<< HEAD
-    Version_id = 108
-=======
     Version_id = 109
->>>>>>> e7169d2a
     #  "git rev-list --count HEAD"
 
     def __init__(self, *,
